--- conflicted
+++ resolved
@@ -258,13 +258,8 @@
     info->Set( vtkCompositeDataPipeline::COMPOSITE_DATA_META_DATA(),
         this->Metadata );
     }
-<<<<<<< HEAD
-
-=======
->>>>>>> 6d8dadc8
   vtkTimerLog::MarkEndEvent( "vtkAMRBaseReader::GenerateMetadata" );
 
-  this->Modified();
   return 1;
 }
 
