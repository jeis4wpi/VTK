--- conflicted
+++ resolved
@@ -279,7 +279,6 @@
 #     needs:
 #         - wheel-linux-python36-x86_64:build
 
-<<<<<<< HEAD
 # XXX(rust): This build ends up needing a Rust compiler to compile the
 # `cryptography` package.
 # wheel-linux-python36-x86_64:test-x11:
@@ -292,7 +291,7 @@
 #         - wheel-linux-python36-x86_64:build
 #     needs:
 #         - wheel-linux-python36-x86_64:build
-=======
+
 wheel-linux-python36-x86_64-osmesa:build:
     extends:
         - .wheel_linux36_x86_64_osmesa
@@ -313,7 +312,19 @@
 #         - wheel-linux-python36-x86_64-osmesa:build
 #     needs:
 #         - wheel-linux-python36-x86_64-osmesa:build
->>>>>>> c7cdc162
+
+# XXX(rust): This build ends up needing a Rust compiler to compile the
+# `cryptography` package.
+# wheel-linux-python36-x86_64-osmesa:test-x11:
+#     extends:
+#         - .wheel_linux36_x86_64_osmesa
+#         - .cmake_test_wheel_linux_x11
+#         - .linux_builder_tags
+#         - .merged_only
+#     dependencies:
+#         - wheel-linux-python36-x86_64-osmesa:build
+#     needs:
+#         - wheel-linux-python36-x86_64-osmesa:build
 
 wheel-linux-python37-x86_64:build:
     extends:
@@ -334,7 +345,6 @@
     needs:
         - wheel-linux-python37-x86_64:build
 
-<<<<<<< HEAD
 wheel-linux-python37-x86_64:test-x11:
     extends:
         - .wheel_linux37_x86_64
@@ -345,7 +355,7 @@
         - wheel-linux-python37-x86_64:build
     needs:
         - wheel-linux-python37-x86_64:build
-=======
+
 wheel-linux-python37-x86_64-osmesa:build:
     extends:
         - .wheel_linux37_x86_64_osmesa
@@ -364,7 +374,17 @@
         - wheel-linux-python37-x86_64-osmesa:build
     needs:
         - wheel-linux-python37-x86_64-osmesa:build
->>>>>>> c7cdc162
+
+wheel-linux-python37-x86_64-osmesa:test-x11:
+    extends:
+        - .wheel_linux37_x86_64_osmesa
+        - .cmake_test_wheel_linux_x11
+        - .linux_builder_tags
+        - .merged_only
+    dependencies:
+        - wheel-linux-python37-x86_64-osmesa:build
+    needs:
+        - wheel-linux-python37-x86_64-osmesa:build
 
 wheel-linux-python38-x86_64:build:
     extends:
@@ -385,7 +405,6 @@
     needs:
         - wheel-linux-python38-x86_64:build
 
-<<<<<<< HEAD
 wheel-linux-python38-x86_64:test-x11:
     extends:
         - .wheel_linux38_x86_64
@@ -396,7 +415,7 @@
         - wheel-linux-python38-x86_64:build
     needs:
         - wheel-linux-python38-x86_64:build
-=======
+
 wheel-linux-python38-x86_64-osmesa:build:
     extends:
         - .wheel_linux38_x86_64_osmesa
@@ -415,7 +434,17 @@
         - wheel-linux-python38-x86_64-osmesa:build
     needs:
         - wheel-linux-python38-x86_64-osmesa:build
->>>>>>> c7cdc162
+
+wheel-linux-python38-x86_64-osmesa:test-x11:
+    extends:
+        - .wheel_linux38_x86_64_osmesa
+        - .cmake_test_wheel_linux_x11
+        - .linux_builder_tags
+        - .merged_only
+    dependencies:
+        - wheel-linux-python38-x86_64-osmesa:build
+    needs:
+        - wheel-linux-python38-x86_64-osmesa:build
 
 wheel-linux-python39-x86_64:build:
     extends:
@@ -436,7 +465,6 @@
     needs:
         - wheel-linux-python39-x86_64:build
 
-<<<<<<< HEAD
 wheel-linux-python39-x86_64:test-x11:
     extends:
         - .wheel_linux39_x86_64
@@ -447,7 +475,7 @@
         - wheel-linux-python39-x86_64:build
     needs:
         - wheel-linux-python39-x86_64:build
-=======
+
 wheel-linux-python39-x86_64-osmesa:build:
     extends:
         - .wheel_linux39_x86_64_osmesa
@@ -466,7 +494,17 @@
         - wheel-linux-python39-x86_64-osmesa:build
     needs:
         - wheel-linux-python39-x86_64-osmesa:build
->>>>>>> c7cdc162
+
+wheel-linux-python39-x86_64-osmesa:test-x11:
+    extends:
+        - .wheel_linux39_x86_64_osmesa
+        - .cmake_test_wheel_linux_x11
+        - .linux_builder_tags
+        - .merged_only
+    dependencies:
+        - wheel-linux-python39-x86_64-osmesa:build
+    needs:
+        - wheel-linux-python39-x86_64-osmesa:build
 
 wheel-linux-python310-x86_64:build:
     extends:
@@ -487,7 +525,6 @@
     needs:
         - wheel-linux-python310-x86_64:build
 
-<<<<<<< HEAD
 wheel-linux-python310-x86_64:test-x11:
     extends:
         - .wheel_linux310_x86_64
@@ -498,7 +535,7 @@
         - wheel-linux-python310-x86_64:build
     needs:
         - wheel-linux-python310-x86_64:build
-=======
+
 wheel-linux-python310-x86_64-osmesa:build:
     extends:
         - .wheel_linux310_x86_64_osmesa
@@ -517,7 +554,17 @@
         - wheel-linux-python310-x86_64-osmesa:build
     needs:
         - wheel-linux-python310-x86_64-osmesa:build
->>>>>>> c7cdc162
+
+wheel-linux-python310-x86_64-osmesa:test-x11:
+    extends:
+        - .wheel_linux310_x86_64_osmesa
+        - .cmake_test_wheel_linux_x11
+        - .linux_builder_tags
+        - .run_automatically
+    dependencies:
+        - wheel-linux-python310-x86_64-osmesa:build
+    needs:
+        - wheel-linux-python310-x86_64-osmesa:build
 
 wheel-linux-python311-x86_64:build:
     extends:
@@ -538,7 +585,6 @@
     needs:
         - wheel-linux-python311-x86_64:build
 
-<<<<<<< HEAD
 wheel-linux-python311-x86_64:test-x11:
     extends:
         - .wheel_linux311_x86_64
@@ -549,7 +595,7 @@
         - wheel-linux-python311-x86_64:build
     needs:
         - wheel-linux-python311-x86_64:build
-=======
+
 wheel-linux-python311-x86_64-osmesa:build:
     extends:
         - .wheel_linux311_x86_64_osmesa
@@ -568,7 +614,17 @@
         - wheel-linux-python311-x86_64-osmesa:build
     needs:
         - wheel-linux-python311-x86_64-osmesa:build
->>>>>>> c7cdc162
+
+wheel-linux-python311-x86_64-osmesa:test-x11:
+    extends:
+        - .wheel_linux311_x86_64_osmesa
+        - .cmake_test_wheel_linux_x11
+        - .linux_builder_tags
+        - .run_automatically
+    dependencies:
+        - wheel-linux-python311-x86_64-osmesa:build
+    needs:
+        - wheel-linux-python311-x86_64-osmesa:build
 
 wheel:pypi:upload:
     extends:
